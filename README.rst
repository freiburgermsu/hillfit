--- conflicted
+++ resolved
@@ -120,9 +120,5 @@
 
    import hillfit
    hf = hillfit.HillFit(x_data, y_data)
-<<<<<<< HEAD
-   hf.fitting(x_label = 'test_x', y_label = 'test_y', title = 'Fitted Hill equation', sigfigs = 6, log_x = False, view_figure = True, , print_r_sqr = True)
-=======
    hf.fitting(x_label = 'test_x', y_label = 'test_y', title = 'Fitted Hill equation', sigfigs = 6, log_x = False, view_figure = True, print_r_sqr = True)
->>>>>>> e1464968
    hf.export(export_directory = None, export_name = None)